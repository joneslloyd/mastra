import { z } from 'zod';

import { mastra } from './mastra';

const specieSchema = z.object({
  species: z.string(),
});
const main = async () => {
  const agentCat = mastra.getAgent('catOne');

  try {
    const result = await agentCat.generate('What is the most popular cat species?', {
      schema: specieSchema,
    });
<<<<<<< HEAD
    const {
      catSpecies: { species },
    } = (await result.toJsonResponse().json()) as { catSpecies: { species: string } };
    console.log(species);
    //replace clg with workflow
    await logCatWorkflow.execute({ triggerData: { name: species } });
=======

    const res = specieSchema.parse(result?.object);

    console.log(res.species);

    const workflow = mastra.getWorkflow('logCatWorkflow');
    await workflow.execute({ triggerData: { name: res.species } });
>>>>>>> b818621c
  } catch (err) {
    console.error(err);
  }
};
main();<|MERGE_RESOLUTION|>--- conflicted
+++ resolved
@@ -5,6 +5,7 @@
 const specieSchema = z.object({
   species: z.string(),
 });
+
 const main = async () => {
   const agentCat = mastra.getAgent('catOne');
 
@@ -12,24 +13,17 @@
     const result = await agentCat.generate('What is the most popular cat species?', {
       schema: specieSchema,
     });
-<<<<<<< HEAD
-    const {
-      catSpecies: { species },
-    } = (await result.toJsonResponse().json()) as { catSpecies: { species: string } };
-    console.log(species);
-    //replace clg with workflow
-    await logCatWorkflow.execute({ triggerData: { name: species } });
-=======
 
     const res = specieSchema.parse(result?.object);
 
     console.log(res.species);
 
     const workflow = mastra.getWorkflow('logCatWorkflow');
+
     await workflow.execute({ triggerData: { name: res.species } });
->>>>>>> b818621c
   } catch (err) {
     console.error(err);
   }
 };
+
 main();